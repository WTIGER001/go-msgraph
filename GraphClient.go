// Package msgraph is a go lang implementation of the Microsoft Graph API
//
// See: https://developer.microsoft.com/en-us/graph/docs/concepts/overview
package msgraph

import (
	"bytes"
	"encoding/json"
	"fmt"
	"io"
	"io/ioutil"
	"net/http"
	"net/url"
	"strconv"
	"sync"
	"time"
)

const (
	odataSearchParamKey = "$search"
	odataFilterParamKey = "$filter"
	odataSelectParamKey = "$select"
)

// GraphClient represents a msgraph API connection instance.
//
// An instance can also be json-unmarshalled and will immediately be initialized, hence a Token will be
// grabbed. If grabbing a token fails the JSON-Unmarshal returns an error.
type GraphClient struct {
	apiCall sync.Mutex // lock it when performing an API-call to synchronize it

	TenantID      string // See https://docs.microsoft.com/en-us/azure/azure-resource-manager/resource-group-create-service-principal-portal#get-tenant-id
	ApplicationID string // See https://docs.microsoft.com/en-us/azure/azure-resource-manager/resource-group-create-service-principal-portal#get-application-id-and-authentication-key
	ClientSecret  string // See https://docs.microsoft.com/en-us/azure/azure-resource-manager/resource-group-create-service-principal-portal#get-application-id-and-authentication-key

	token Token // the current token to be used

	// azureADAuthEndpoint is used for this instance of GraphClient. For available endpoints see https://docs.microsoft.com/en-us/azure/active-directory/develop/authentication-national-cloud#azure-ad-authentication-endpoints
	azureADAuthEndpoint string
	// serviceRootEndpoint is the basic API-url used for this instance of GraphClient, namely Microsoft Graph service root endpoints. For available endpoints see https://docs.microsoft.com/en-us/graph/deployments#microsoft-graph-and-graph-explorer-service-root-endpoints.
	serviceRootEndpoint string
}

func (g *GraphClient) String() string {
	var firstPart, lastPart string
	if len(g.ClientSecret) > 4 { // if ClientSecret is not initialized prevent a panic slice out of bounds
		firstPart = g.ClientSecret[0:3]
		lastPart = g.ClientSecret[len(g.ClientSecret)-3:]
	}
	return fmt.Sprintf("GraphClient(TenantID: %v, ApplicationID: %v, ClientSecret: %v...%v, Token validity: [%v - %v])",
		g.TenantID, g.ApplicationID, firstPart, lastPart, g.token.NotBefore, g.token.ExpiresOn)
}

// NewGraphClient creates a new GraphClient instance with the given parameters
// and grabs a token. Returns an error if the token cannot be initialized. The
// default ms graph API global endpoint is used.
//
// This method does not have to be used to create a new GraphClient. If not used, the default global ms Graph API endpoint is used.
func NewGraphClient(tenantID, applicationID, clientSecret string) (*GraphClient, error) {
	return NewGraphClientWithCustomEndpoint(tenantID, applicationID, clientSecret, AzureADAuthEndpointGlobal, ServiceRootEndpointGlobal)
}

// NewGraphClientCustomEndpoint creates a new GraphClient instance with the
// given parameters and tries to get a valid token. All available public endpoints
// for azureADAuthEndpoint and serviceRootEndpoint are available via msgraph.azureADAuthEndpoint*  and msgraph.ServiceRootEndpoint*
//
// For available endpoints from Microsoft, see documentation:
//   * Authentication Endpoints: https://docs.microsoft.com/en-us/azure/active-directory/develop/authentication-national-cloud#azure-ad-authentication-endpoints
//   * Service Root Endpoints: https://docs.microsoft.com/en-us/graph/deployments#microsoft-graph-and-graph-explorer-service-root-endpoints
//
// Returns an error if the token cannot be initialized. This func does not have
// to be used to create a new GraphClient.
func NewGraphClientWithCustomEndpoint(tenantID, applicationID, clientSecret string, azureADAuthEndpoint string, serviceRootEndpoint string) (*GraphClient, error) {
	g := GraphClient{
		TenantID:            tenantID,
		ApplicationID:       applicationID,
		ClientSecret:        clientSecret,
		azureADAuthEndpoint: azureADAuthEndpoint,
		serviceRootEndpoint: serviceRootEndpoint,
	}
	g.apiCall.Lock()         // lock because we will refresh the token
	defer g.apiCall.Unlock() // unlock after token refresh
	return &g, g.refreshToken()
}

<<<<<<< HEAD
// NewGraphClient creates a new GraphClient instance with the given parameters and grabs a token.
//
// Rerturns an error if the token cannot be initialized. This method does not have to be used to create a new GraphClient
func NewGraphClientCustom(tenantID, applicationID, clientSecret string, loginUrl string, baseUrl string) (*GraphClient, error) {
	LoginBaseURL = loginUrl
	BaseURL = baseUrl

	g := GraphClient{TenantID: tenantID, ApplicationID: applicationID, ClientSecret: clientSecret}
	g.apiCall.Lock()         // lock because we will refresh the token
	defer g.apiCall.Unlock() // unlock after token refresh
	return &g, g.refreshToken()
=======
// makeSureURLsAreSet ensures that the two fields g.azureADAuthEndpoint and g.serviceRootEndpoint
// of the graphClient are set and therefore not empty. If they are currently empty
// they will be set to the constants AzureADAuthEndpointGlobal and ServiceRootEndpointGlobal.
func (g *GraphClient) makeSureURLsAreSet() {
	if g.azureADAuthEndpoint == "" { // If AzureADAuthEndpoint is not set, use the global endpoint
		g.azureADAuthEndpoint = AzureADAuthEndpointGlobal
	}
	if g.serviceRootEndpoint == "" { // If ServiceRootEndpoint is not set, use the global endpoint
		g.serviceRootEndpoint = ServiceRootEndpointGlobal
	}
>>>>>>> 2c551577
}

// refreshToken refreshes the current Token. Grabs a new one and saves it within the GraphClient instance
func (g *GraphClient) refreshToken() error {
	g.makeSureURLsAreSet()
	if g.TenantID == "" {
		return fmt.Errorf("tenant ID is empty")
	}
	resource := fmt.Sprintf("/%v/oauth2/token", g.TenantID)
	data := url.Values{}
	data.Add("grant_type", "client_credentials")
	data.Add("client_id", g.ApplicationID)
	data.Add("client_secret", g.ClientSecret)
	data.Add("resource", g.serviceRootEndpoint)

	u, err := url.ParseRequestURI(g.azureADAuthEndpoint)
	if err != nil {
		return fmt.Errorf("unable to parse URI: %v", err)
	}

	u.Path = resource
	req, err := http.NewRequest("POST", u.String(), bytes.NewBufferString(data.Encode()))

	if err != nil {
		return fmt.Errorf("HTTP Request Error: %v", err)
	}

	req.Header.Add("Content-Type", "application/x-www-form-urlencoded")
	req.Header.Add("Content-Length", strconv.Itoa(len(data.Encode())))

	var newToken Token
	err = g.performRequest(req, &newToken) // perform the prepared request
	if err != nil {
		return fmt.Errorf("error on getting msgraph Token: %v", err)
	}
	g.token = newToken
	return err
}

// GetToken returns a copy the currently token used by this GraphClient instance.
func (g *GraphClient) GetToken() Token {
	return g.token
}

// makeGETAPICall performs an API-Call to the msgraph API.
func (g *GraphClient) makeGETAPICall(apiCall string, reqParams getRequestParams, v interface{}) error {
	return g.makeAPICall(apiCall, http.MethodGet, reqParams, nil, v)
}

// makePOSTAPICall performs an API-Call to the msgraph API.
func (g *GraphClient) makePOSTAPICall(apiCall string, reqParams getRequestParams, body io.Reader, v interface{}) error {
	return g.makeAPICall(apiCall, http.MethodPost, reqParams, body, v)
}

// makePATCHAPICall performs an API-Call to the msgraph API.
func (g *GraphClient) makePATCHAPICall(apiCall string, reqParams getRequestParams, body io.Reader, v interface{}) error {
	return g.makeAPICall(apiCall, http.MethodPatch, reqParams, body, v)
}

// makeDELETEAPICall performs an API-Call to the msgraph API.
func (g *GraphClient) makeDELETEAPICall(apiCall string, reqParams getRequestParams, v interface{}) error {
	return g.makeAPICall(apiCall, http.MethodDelete, reqParams, nil, v)
}

// makeAPICall performs an API-Call to the msgraph API. This func uses sync.Mutex to synchronize all API-calls.
//
// Parameter httpMethod may be http.MethodGet, http.MethodPost or http.MethodPatch
//
// Parameter body may be nil to not provide any content - e.g. when using a http GET request.
func (g *GraphClient) makeAPICall(apiCall string, httpMethod string, reqParams getRequestParams, body io.Reader, v interface{}) error {
	g.makeSureURLsAreSet()
	g.apiCall.Lock()
	defer g.apiCall.Unlock() // unlock when the func returns
	// Check token
	if g.token.WantsToBeRefreshed() { // Token not valid anymore?
		err := g.refreshToken()
		if err != nil {
			return err
		}
	}

	reqURL, err := url.ParseRequestURI(g.serviceRootEndpoint)
	if err != nil {
		return fmt.Errorf("unable to parse URI %v: %v", g.serviceRootEndpoint, err)
	}

	// Add Version to API-Call, the leading slash is always added by the calling func
	reqURL.Path = "/" + APIVersion + apiCall

	req, err := http.NewRequestWithContext(reqParams.Context(), httpMethod, reqURL.String(), body)
	if err != nil {
		return fmt.Errorf("HTTP request error: %v", err)
	}

	req.Header.Add("Content-Type", "application/json")
	req.Header.Add("Authorization", g.token.GetAccessToken())

	for key, vals := range reqParams.Headers() {
		for idx := range vals {
			req.Header.Add(key, vals[idx])
		}
	}

	var getParams = reqParams.Values()

	if httpMethod == http.MethodGet {
		// TODO: Improve performance with using $skip & paging instead of retrieving all results with $top
		// TODO: MaxPageSize is currently 999, if there are any time more than 999 entries this will make the program unpredictable... hence start to use paging (!)
		getParams.Add("$top", strconv.Itoa(MaxPageSize))
	}
	req.URL.RawQuery = getParams.Encode() // set query parameters

	return g.performRequest(req, v)
}

<<<<<<< HEAD
// makeGETAPICall performs an API-Call to the msgraph API. This func uses sync.Mutex to synchronize all API-calls
func (g *GraphClient) makePOSTAPICall(apiCall string, reqParams getRequestParams, body io.Reader, v interface{}) error {
	g.apiCall.Lock()
	defer g.apiCall.Unlock() // unlock when the func returns
	// Check token
	if g.token.WantsToBeRefreshed() { // Token not valid anymore?
		err := g.refreshToken()
		if err != nil {
			return err
		}
	}

	reqURL, err := url.ParseRequestURI(BaseURL)
	if err != nil {
		return fmt.Errorf("unable to parse URI %v: %v", BaseURL, err)
	}

	// Add Version to API-Call, the leading slash is always added by the calling func
	reqURL.Path = "/" + APIVersion + apiCall

	req, err := http.NewRequestWithContext(reqParams.Context(), http.MethodPost, reqURL.String(), body)
	if err != nil {
		return fmt.Errorf("HTTP request error: %v", err)
	}

	req.Header.Add("Content-Type", "application/json")
	req.Header.Add("Authorization", g.token.GetAccessToken())

	for key, vals := range reqParams.Headers() {
		for idx := range vals {
			req.Header.Add(key, vals[idx])
		}
	}

	var getParams = reqParams.Values()

	req.URL.RawQuery = getParams.Encode() // set query parameters

	return g.performRequest(req, v)
}

// makeGETAPICall performs an API-Call to the msgraph API. This func uses sync.Mutex to synchronize all API-calls
func (g *GraphClient) makePatchAPICall(apiCall string, reqParams getRequestParams, body io.Reader, v interface{}) error {
	g.apiCall.Lock()
	defer g.apiCall.Unlock() // unlock when the func returns
=======
// makeSkipTokenAPICall performs an API-Call to the msgraph API.
//
// Gets the results of the page specified by the skip token
func (g *GraphClient) makeSkipTokenApiCall(httpMethod string, v interface{}, skipToken string) error {

>>>>>>> 2c551577
	// Check token
	if g.token.WantsToBeRefreshed() { // Token not valid anymore?
		err := g.refreshToken()
		if err != nil {
			return err
		}
	}

<<<<<<< HEAD
	reqURL, err := url.ParseRequestURI(BaseURL)
	if err != nil {
		return fmt.Errorf("unable to parse URI %v: %v", BaseURL, err)
	}

	// Add Version to API-Call, the leading slash is always added by the calling func
	reqURL.Path = "/" + APIVersion + apiCall

	req, err := http.NewRequestWithContext(reqParams.Context(), http.MethodPatch, reqURL.String(), body)
=======
	req, err := http.NewRequest(httpMethod, skipToken, nil)
>>>>>>> 2c551577
	if err != nil {
		return fmt.Errorf("HTTP request error: %v", err)
	}

	req.Header.Add("Content-Type", "application/json")
	req.Header.Add("Authorization", g.token.GetAccessToken())

<<<<<<< HEAD
	for key, vals := range reqParams.Headers() {
		for idx := range vals {
			req.Header.Add(key, vals[idx])
		}
	}

	var getParams = reqParams.Values()

	req.URL.RawQuery = getParams.Encode() // set query parameters

	return g.performRequest(req, v)
}

// performRequest performs a pre-prepared http.Request and does the proper error-handling for it.
=======
	return g.performSkipTokenRequest(req, v)
}

// performSkipTokenRequest performs a pre-prepared http.Request and does the proper error-handling for it.
>>>>>>> 2c551577
// does a json.Unmarshal into the v interface{} and returns the error of it if everything went well so far.
func (g *GraphClient) performSkipTokenRequest(req *http.Request, v interface{}) error {
	httpClient := &http.Client{
		Timeout: time.Second * 10,
	}

	resp, err := httpClient.Do(req)
	if err != nil {
		return fmt.Errorf("HTTP response error: %v of http.Request: %v", err, req.URL)
	}
	defer resp.Body.Close() // close body when func returns

	body, err := ioutil.ReadAll(resp.Body) // read body first to append it to the error (if any)
	if resp.StatusCode < 200 || resp.StatusCode > 299 {
		// Hint: this will mostly be the case if the tenant ID cannot be found, the Application ID cannot be found or the clientSecret is incorrect.
		// The cause will be described in the body, hence we have to return the body too for proper error-analysis
		return fmt.Errorf("StatusCode is not OK: %v. Body: %v ", resp.StatusCode, string(body))
	}

	// fmt.Println("Body: ", string(body))

	if err != nil {
		return fmt.Errorf("HTTP response read error: %v of http.Request: %v", err, req.URL)
	}

	return json.Unmarshal(body, &v) // return the error of the json unmarshal
}

// performRequest performs a pre-prepared http.Request and does the proper error-handling for it.
// does a json.Unmarshal into the v interface{} and returns the error of it if everything went well so far.
func (g *GraphClient) performRequest(req *http.Request, v interface{}) error {
	httpClient := &http.Client{
		Timeout: time.Second * 10,
	}
	resp, err := httpClient.Do(req)
	if err != nil {
		return fmt.Errorf("HTTP response error: %v of http.Request: %v", err, req.URL)
	}
	defer resp.Body.Close() // close body when func returns

	body, err := ioutil.ReadAll(resp.Body) // read body first to append it to the error (if any)
	if resp.StatusCode < 200 || resp.StatusCode > 299 {
		// Hint: this will mostly be the case if the tenant ID cannot be found, the Application ID cannot be found or the clientSecret is incorrect.
		// The cause will be described in the body, hence we have to return the body too for proper error-analysis
		return fmt.Errorf("StatusCode is not OK: %v. Body: %v ", resp.StatusCode, string(body))
	}

	if err != nil {
		return fmt.Errorf("HTTP response read error: %v of http.Request: %v", err, req.URL)
	}

	// no content returned when http PATCH or DELETE is used, e.g. User.DeleteUser()
	if req.Method == http.MethodDelete || req.Method == http.MethodPatch {
		return nil
	}
	type skipTokenCallData struct {
		Data      []json.RawMessage `json:"value"`
		SkipToken string            `json:"@odata.nextLink"`
	}
	res := skipTokenCallData{}

	err = json.Unmarshal(body, &res)
	if err != nil {
		return err
	}

	if res.SkipToken == "" {
		return json.Unmarshal(body, &v) // return the error of the json unmarshal
	}

	data := res.Data
	for res.SkipToken != "" {
		skipToken := res.SkipToken
		res = skipTokenCallData{}
		err := g.makeSkipTokenApiCall(req.Method, &res, skipToken)
		if err != nil {
			return err
		}
		data = append(data, res.Data...)
	}

	var dataBytes []byte

	//converts json.RawMessage into []bytes and adds a comma at the end
	for _, v := range data {
		b, _ := v.MarshalJSON()
		dataBytes = append(dataBytes, b...)
		dataBytes = append(dataBytes, []byte(",")...)
	}

	toReturn := []byte(`{"value":[`)                             //add missing "value" tag
	toReturn = append(toReturn, dataBytes[:len(dataBytes)-1]...) //append previous data and skip last comma
	toReturn = append(toReturn, []byte("]}")...)

	return json.Unmarshal(toReturn, &v) // return the error of the json unmarshal
}

// ListUsers returns a list of all users
// Supports optional OData query parameters https://docs.microsoft.com/en-us/graph/query-parameters
//
// Reference: https://developer.microsoft.com/en-us/graph/docs/api-reference/v1.0/api/user_list
func (g *GraphClient) ListUsers(opts ...ListQueryOption) (Users, error) {
	resource := "/users"
	var marsh struct {
		Users Users `json:"value"`
	}
	err := g.makeGETAPICall(resource, compileListQueryOptions(opts), &marsh)
	marsh.Users.setGraphClient(g)
	return marsh.Users, err
}

// ListGroups returns a list of all groups
// Supports optional OData query parameters https://docs.microsoft.com/en-us/graph/query-parameters
//
// Reference: https://developer.microsoft.com/en-us/graph/docs/api-reference/v1.0/api/group_list
func (g *GraphClient) ListGroups(opts ...ListQueryOption) (Groups, error) {
	resource := "/groups"

	var reqParams = compileListQueryOptions(opts)

	var marsh struct {
		Groups Groups `json:"value"`
	}
	err := g.makeGETAPICall(resource, reqParams, &marsh)
	marsh.Groups.setGraphClient(g)
	return marsh.Groups, err
}

// getMemberGroups returns a list of all group IDs the user is a member of.
// You can specify the securityGroupsEnabled parameter to only return security group IDs.
//
// Reference: https://docs.microsoft.com/en-us/graph/api/directoryobject-getmembergroups?view=graph-rest-1.0&tabs=http
func (g *GraphClient) getMemberGroups(identifier string, securityEnabledOnly bool, opts ...GetQueryOption) ([]string, error) {
	resource := fmt.Sprintf("/directoryObjects/%v/getMemberGroups", identifier)
	var post struct {
		SecurityEnabledOnly bool `json:"securityEnabledOnly"`
	}
	var marsh struct {
		Groups []string `json:"value"`
	}
	post.SecurityEnabledOnly = securityEnabledOnly
	bodyBytes, err := json.Marshal(post)
	if err != nil {
		return marsh.Groups, err
	}
	body := bytes.NewReader(bodyBytes)

	err = g.makePOSTAPICall(resource, compileGetQueryOptions(opts), body, &marsh)
	return marsh.Groups, err
}

// GetUser returns the user object associated to the given user identified by either
// the given ID or userPrincipalName
// Supports optional OData query parameters https://docs.microsoft.com/en-us/graph/query-parameters
//
// Reference: https://developer.microsoft.com/en-us/graph/docs/api-reference/v1.0/api/user_get
func (g *GraphClient) GetUser(identifier string, opts ...GetQueryOption) (User, error) {
	resource := fmt.Sprintf("/users/%v", identifier)
	user := User{graphClient: g}
	err := g.makeGETAPICall(resource, compileGetQueryOptions(opts), &user)
	return user, err
}

// GetGroup returns the group object identified by the given groupID.
// Supports optional OData query parameters https://docs.microsoft.com/en-us/graph/query-parameters
//
// Reference: https://developer.microsoft.com/en-us/graph/docs/api-reference/v1.0/api/group_get
func (g *GraphClient) GetGroup(groupID string, opts ...GetQueryOption) (Group, error) {
	resource := fmt.Sprintf("/groups/%v", groupID)
	group := Group{graphClient: g}
	err := g.makeGETAPICall(resource, compileGetQueryOptions(opts), &group)
	return group, err
}

// CreateUser creates a new user given a user object and returns and updated object
// Reference: https://developer.microsoft.com/en-us/graph/docs/api-reference/v1.0/api/user-post-users
<<<<<<< HEAD
func (g *GraphClient) CreateUser(userInput *User) (User, error) {
=======
func (g *GraphClient) CreateUser(userInput User, opts ...CreateQueryOption) (User, error) {
>>>>>>> 2c551577
	user := User{graphClient: g}
	bodyBytes, err := json.Marshal(userInput)
	if err != nil {
		return user, err
	}

	reader := bytes.NewReader(bodyBytes)
<<<<<<< HEAD
	opts := compileEmptyQueryOptions()
	err = g.makePOSTAPICall("/users", opts, reader, &user)
=======
	err = g.makePOSTAPICall("/users", compileCreateQueryOptions(opts), reader, &user)
>>>>>>> 2c551577

	return user, err
}

<<<<<<< HEAD
// Patches a user given a user object. Note, only set the fields that should be changed
// Reference: https://developer.microsoft.com/en-us/graph/docs/api-reference/v1.0/api/user-update
func (g *GraphClient) UpdateUser(identifier string, userInput *User) error {
	resource := fmt.Sprintf("/users/%v", identifier)

	bodyBytes, err := json.Marshal(userInput)
	if err != nil {
		return err
	}

	reader := bytes.NewReader(bodyBytes)
	opts := compileEmptyQueryOptions()
	err = g.makePatchAPICall(resource, opts, reader, nil)

	return err
}

=======
>>>>>>> 2c551577
// UnmarshalJSON implements the json unmarshal to be used by the json-library.
// This method additionally to loading the TenantID, ApplicationID and ClientSecret
// immediately gets a Token from msgraph (hence initialize this GraphAPI instance)
// and returns an error if any of the data provided is incorrect or the token cannot be acquired
func (g *GraphClient) UnmarshalJSON(data []byte) error {
	tmp := struct {
		TenantID            string
		ApplicationID       string
		ClientSecret        string
		AzureADAuthEndpoint string
		ServiceRootEndpoint string
	}{}

	err := json.Unmarshal(data, &tmp)
	if err != nil {
		return err
	}

	g.TenantID = tmp.TenantID
	if g.TenantID == "" {
		return fmt.Errorf("TenantID is empty")
	}
	g.ApplicationID = tmp.ApplicationID
	if g.ApplicationID == "" {
		return fmt.Errorf("ApplicationID is empty")
	}
	g.ClientSecret = tmp.ClientSecret
	if g.ClientSecret == "" {
		return fmt.Errorf("ClientSecret is empty")
	}
	g.azureADAuthEndpoint = tmp.AzureADAuthEndpoint
	g.serviceRootEndpoint = tmp.ServiceRootEndpoint
	g.makeSureURLsAreSet()

	// get a token and return the error (if any)
	err = g.refreshToken()
	if err != nil {
		return fmt.Errorf("can't get Token: %v", err)
	}
	return nil
}

func compileEmptyQueryOptions() *listQueryOptions {
	var opts = &listQueryOptions{
		getQueryOptions: getQueryOptions{
			queryValues: url.Values{},
		},
		queryHeaders: http.Header{},
	}
	return opts
}<|MERGE_RESOLUTION|>--- conflicted
+++ resolved
@@ -83,19 +83,6 @@
 	return &g, g.refreshToken()
 }
 
-<<<<<<< HEAD
-// NewGraphClient creates a new GraphClient instance with the given parameters and grabs a token.
-//
-// Rerturns an error if the token cannot be initialized. This method does not have to be used to create a new GraphClient
-func NewGraphClientCustom(tenantID, applicationID, clientSecret string, loginUrl string, baseUrl string) (*GraphClient, error) {
-	LoginBaseURL = loginUrl
-	BaseURL = baseUrl
-
-	g := GraphClient{TenantID: tenantID, ApplicationID: applicationID, ClientSecret: clientSecret}
-	g.apiCall.Lock()         // lock because we will refresh the token
-	defer g.apiCall.Unlock() // unlock after token refresh
-	return &g, g.refreshToken()
-=======
 // makeSureURLsAreSet ensures that the two fields g.azureADAuthEndpoint and g.serviceRootEndpoint
 // of the graphClient are set and therefore not empty. If they are currently empty
 // they will be set to the constants AzureADAuthEndpointGlobal and ServiceRootEndpointGlobal.
@@ -106,7 +93,6 @@
 	if g.serviceRootEndpoint == "" { // If ServiceRootEndpoint is not set, use the global endpoint
 		g.serviceRootEndpoint = ServiceRootEndpointGlobal
 	}
->>>>>>> 2c551577
 }
 
 // refreshToken refreshes the current Token. Grabs a new one and saves it within the GraphClient instance
@@ -222,11 +208,11 @@
 	return g.performRequest(req, v)
 }
 
-<<<<<<< HEAD
-// makeGETAPICall performs an API-Call to the msgraph API. This func uses sync.Mutex to synchronize all API-calls
-func (g *GraphClient) makePOSTAPICall(apiCall string, reqParams getRequestParams, body io.Reader, v interface{}) error {
-	g.apiCall.Lock()
-	defer g.apiCall.Unlock() // unlock when the func returns
+// makeSkipTokenAPICall performs an API-Call to the msgraph API.
+//
+// Gets the results of the page specified by the skip token
+func (g *GraphClient) makeSkipTokenApiCall(httpMethod string, v interface{}, skipToken string) error {
+
 	// Check token
 	if g.token.WantsToBeRefreshed() { // Token not valid anymore?
 		err := g.refreshToken()
@@ -235,15 +221,7 @@
 		}
 	}
 
-	reqURL, err := url.ParseRequestURI(BaseURL)
-	if err != nil {
-		return fmt.Errorf("unable to parse URI %v: %v", BaseURL, err)
-	}
-
-	// Add Version to API-Call, the leading slash is always added by the calling func
-	reqURL.Path = "/" + APIVersion + apiCall
-
-	req, err := http.NewRequestWithContext(reqParams.Context(), http.MethodPost, reqURL.String(), body)
+	req, err := http.NewRequest(httpMethod, skipToken, nil)
 	if err != nil {
 		return fmt.Errorf("HTTP request error: %v", err)
 	}
@@ -251,79 +229,10 @@
 	req.Header.Add("Content-Type", "application/json")
 	req.Header.Add("Authorization", g.token.GetAccessToken())
 
-	for key, vals := range reqParams.Headers() {
-		for idx := range vals {
-			req.Header.Add(key, vals[idx])
-		}
-	}
-
-	var getParams = reqParams.Values()
-
-	req.URL.RawQuery = getParams.Encode() // set query parameters
-
-	return g.performRequest(req, v)
-}
-
-// makeGETAPICall performs an API-Call to the msgraph API. This func uses sync.Mutex to synchronize all API-calls
-func (g *GraphClient) makePatchAPICall(apiCall string, reqParams getRequestParams, body io.Reader, v interface{}) error {
-	g.apiCall.Lock()
-	defer g.apiCall.Unlock() // unlock when the func returns
-=======
-// makeSkipTokenAPICall performs an API-Call to the msgraph API.
-//
-// Gets the results of the page specified by the skip token
-func (g *GraphClient) makeSkipTokenApiCall(httpMethod string, v interface{}, skipToken string) error {
-
->>>>>>> 2c551577
-	// Check token
-	if g.token.WantsToBeRefreshed() { // Token not valid anymore?
-		err := g.refreshToken()
-		if err != nil {
-			return err
-		}
-	}
-
-<<<<<<< HEAD
-	reqURL, err := url.ParseRequestURI(BaseURL)
-	if err != nil {
-		return fmt.Errorf("unable to parse URI %v: %v", BaseURL, err)
-	}
-
-	// Add Version to API-Call, the leading slash is always added by the calling func
-	reqURL.Path = "/" + APIVersion + apiCall
-
-	req, err := http.NewRequestWithContext(reqParams.Context(), http.MethodPatch, reqURL.String(), body)
-=======
-	req, err := http.NewRequest(httpMethod, skipToken, nil)
->>>>>>> 2c551577
-	if err != nil {
-		return fmt.Errorf("HTTP request error: %v", err)
-	}
-
-	req.Header.Add("Content-Type", "application/json")
-	req.Header.Add("Authorization", g.token.GetAccessToken())
-
-<<<<<<< HEAD
-	for key, vals := range reqParams.Headers() {
-		for idx := range vals {
-			req.Header.Add(key, vals[idx])
-		}
-	}
-
-	var getParams = reqParams.Values()
-
-	req.URL.RawQuery = getParams.Encode() // set query parameters
-
-	return g.performRequest(req, v)
-}
-
-// performRequest performs a pre-prepared http.Request and does the proper error-handling for it.
-=======
 	return g.performSkipTokenRequest(req, v)
 }
 
 // performSkipTokenRequest performs a pre-prepared http.Request and does the proper error-handling for it.
->>>>>>> 2c551577
 // does a json.Unmarshal into the v interface{} and returns the error of it if everything went well so far.
 func (g *GraphClient) performSkipTokenRequest(req *http.Request, v interface{}) error {
 	httpClient := &http.Client{
@@ -500,11 +409,7 @@
 
 // CreateUser creates a new user given a user object and returns and updated object
 // Reference: https://developer.microsoft.com/en-us/graph/docs/api-reference/v1.0/api/user-post-users
-<<<<<<< HEAD
-func (g *GraphClient) CreateUser(userInput *User) (User, error) {
-=======
 func (g *GraphClient) CreateUser(userInput User, opts ...CreateQueryOption) (User, error) {
->>>>>>> 2c551577
 	user := User{graphClient: g}
 	bodyBytes, err := json.Marshal(userInput)
 	if err != nil {
@@ -512,36 +417,11 @@
 	}
 
 	reader := bytes.NewReader(bodyBytes)
-<<<<<<< HEAD
-	opts := compileEmptyQueryOptions()
-	err = g.makePOSTAPICall("/users", opts, reader, &user)
-=======
 	err = g.makePOSTAPICall("/users", compileCreateQueryOptions(opts), reader, &user)
->>>>>>> 2c551577
 
 	return user, err
 }
 
-<<<<<<< HEAD
-// Patches a user given a user object. Note, only set the fields that should be changed
-// Reference: https://developer.microsoft.com/en-us/graph/docs/api-reference/v1.0/api/user-update
-func (g *GraphClient) UpdateUser(identifier string, userInput *User) error {
-	resource := fmt.Sprintf("/users/%v", identifier)
-
-	bodyBytes, err := json.Marshal(userInput)
-	if err != nil {
-		return err
-	}
-
-	reader := bytes.NewReader(bodyBytes)
-	opts := compileEmptyQueryOptions()
-	err = g.makePatchAPICall(resource, opts, reader, nil)
-
-	return err
-}
-
-=======
->>>>>>> 2c551577
 // UnmarshalJSON implements the json unmarshal to be used by the json-library.
 // This method additionally to loading the TenantID, ApplicationID and ClientSecret
 // immediately gets a Token from msgraph (hence initialize this GraphAPI instance)
